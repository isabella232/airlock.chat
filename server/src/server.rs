--- conflicted
+++ resolved
@@ -105,13 +105,8 @@
     let elapsed = now - prev;
     prev = now;
     let mut game_server = game_server.lock().unwrap();
-<<<<<<< HEAD
     let finished = game_server.simulate(elapsed.as_millis() as f64);
     if finished {
-=======
-    game_server.simulate(elapsed.as_millis() as f64);
-    if game_server.state.status.finished() {
->>>>>>> c580dc66
       println!("Game finished, done simulating it on the server.");
       break;
     }

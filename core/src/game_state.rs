use crate::*;
use rand::Rng;
use serde::{Deserialize, Serialize};
use std::collections::BTreeMap;
use std::fmt::Debug;
use std::fmt::Display;

// The full game state
#[derive(PartialEq, Clone, Debug)]
pub struct GameState {
  pub status: GameStatus,
  pub speed: f64,
  pub kill_distance: f64,
  pub task_distance: f64,
  pub players: BTreeMap<UUID, Player>,
  pub bodies: Vec<DeadBody>,
}

<<<<<<< HEAD
impl Default for game_state::Game {
  fn default() -> Self {
    Self::new()
  }
}

impl Game {
  pub fn new() -> Game {
    Game {
=======
impl GameState {
  pub fn new(players: BTreeMap<UUID, Player>) -> GameState {
    GameState {
>>>>>>> dcbb7f95
      status: GameStatus::Connecting,
      speed: 2.0,
      task_distance: 32.0,
      kill_distance: 64.0,
      players: BTreeMap::new(),
      bodies: Vec::new(),
    }
  }

  pub fn simulate(&mut self, elapsed: f64) -> bool {
    // elapsed is the time, in milliseconds, that has passed since the
    // last time we simulated.
    // By making our simulations relative to the amount of time that's passed,
    // the game will progress the same regardless of the frame rate, which may
    // vary between 30fps and 144fps even if our performance is perfect!
    let time_steps_passed = elapsed / 16.0;

    for (_, player) in self.players.iter_mut() {
      let Speed { dx, dy } = player.speed;
      player.position.x += dx * time_steps_passed;
      player.position.y += dy * time_steps_passed;
      // We don't handle inputs.q here because player position may be
      // out of sync, but we _super_ don't want to let life or death
      // get out of sync.
    }

    self.status.finished()
  }

  fn win(&mut self, team: Team) -> Result<(), String> {
    self.status = GameStatus::Won(team);
    Ok(())
  }

  pub fn note_game_started(&mut self) -> Result<(), String> {
    if self.status != GameStatus::Lobby {
      return Err(format!(
        "Internal error: got a message to start a game when not in the lobby!? Game status: {:?}",
        self.status
      ));
    }
    self.status = GameStatus::Playing;
    let impostor_index = rand::thread_rng().gen_range(0, self.players.len());
    for (i, (_, player)) in self.players.iter_mut().enumerate() {
      if i == impostor_index {
        player.impostor = true;
      }
      player.tasks = (0..6)
        .map(|_| Task {
          finished: false,
          position: Position::random(),
        })
        .collect();
    }

    Ok(())
  }

  pub fn note_death(&mut self, body: DeadBody) -> Result<(), String> {
    for (_, player) in self.players.iter_mut() {
      if player.color == body.color {
        player.dead = true;
      }
    }
    self.bodies.push(body);
    if self.impostors_outnumber_players() {
      self.win(Team::Impostors)?;
    }
    Ok(())
  }

  fn impostors_outnumber_players(&self) -> bool {
    let mut impostor_count = 0;
    let mut crew_count = 0;
    for (_, player) in self.players.iter() {
      if player.dead {
        continue;
      }
      if player.impostor {
        impostor_count += 1;
      } else {
        crew_count += 1;
      }
    }
    impostor_count >= crew_count
  }

  pub fn note_finished_task(
    &mut self,
    player_uuid: UUID,
    finished: FinishedTask,
  ) -> Result<(), String> {
    if let Some(player) = self.players.get_mut(&player_uuid) {
      if let Some(task) = player.tasks.get_mut(finished.index) {
        task.finished = true;
      }
    }
    let all_crew_tasks_finished = self
      .players
      .iter()
      .filter(|(_, p)| !p.impostor)
      .all(|(_, p)| p.tasks.iter().all(|t| t.finished));
    if all_crew_tasks_finished {
      self.win(Team::Crew)?;
    }
    Ok(())
  }
}

// This is not the proper way to handle dimensions...
pub const WIDTH: f64 = 1024.0;
pub const HEIGHT: f64 = 768.0;

// We don't use a real UUID impl because getting randomness in the browser
// is different than the server, and I got a compiler error about it.
#[derive(Clone, Copy, Serialize, Deserialize, PartialEq, Eq, PartialOrd, Ord, Hash)]
pub struct UUID {
  v: [u8; 16],
}

// Display UUIDs as hex
impl Display for UUID {
  fn fmt(&self, fmt: &mut std::fmt::Formatter<'_>) -> Result<(), std::fmt::Error> {
    for byte in self.v.iter() {
      write!(fmt, "{:x?}", byte)?;
    }
    Ok(())
  }
}

impl Debug for UUID {
  fn fmt(&self, fmt: &mut std::fmt::Formatter<'_>) -> Result<(), std::fmt::Error> {
    for byte in self.v.iter() {
      write!(fmt, "{:x?}", byte)?;
    }
    Ok(())
  }
}

impl UUID {
  pub fn random() -> UUID {
    UUID { v: rand::random() }
  }
}

#[derive(Clone, Copy, Debug, Serialize, Deserialize, PartialEq)]
pub struct Position {
  pub x: f64,
  pub y: f64,
}

impl Position {
  pub fn distance(self, other: Position) -> f64 {
    ((self.x - other.x).powi(2) + (self.y - other.y).powi(2))
      .sqrt()
      .abs()
  }

  fn random() -> Position {
    let mut rng = rand::thread_rng();
    Position {
      x: rng.gen_range(30.0, WIDTH - 30.0),
      y: rng.gen_range(30.0, HEIGHT - 30.0),
    }
  }
}

#[derive(Clone, Copy, Debug, Serialize, Deserialize, PartialEq)]
pub struct Speed {
  pub dx: f64,
  pub dy: f64,
}

#[derive(Debug, Clone, Copy, PartialOrd, Ord, PartialEq, Eq, Serialize, Deserialize)]
pub enum Color {
  Red,
  Pink,
  Blue,
  Orange,
  White,
  Black,
  Green,
}

impl Color {
  pub fn all() -> &'static [Color] {
    &[
      Color::Red,
      Color::Pink,
      Color::Blue,
      Color::Orange,
      Color::White,
      Color::Black,
      Color::Green,
    ]
  }

  pub fn to_str(&self) -> &'static str {
    match self {
      Color::Red => "#ff0102",
      Color::Pink => "#ff69b4",
      Color::Blue => "#1601ff",
      Color::Orange => "#ffa502",
      Color::White => "#ffffff",
      Color::Black => "#000000",
      Color::Green => "#01ff02",
    }
  }

  pub fn random() -> Color {
    Color::all()[rand::thread_rng().gen_range(0, Color::all().len())]
  }
}

#[derive(Clone, Copy, Debug, Serialize, Deserialize, PartialEq)]
pub struct Task {
  pub position: Position,
  pub finished: bool,
}

#[derive(Clone, Serialize, Deserialize, PartialEq, Debug)]
pub struct Player {
  pub name: String,
  pub uuid: UUID,
  pub color: Color,
  pub position: Position,
  pub dead: bool,
  pub impostor: bool,
  pub tasks: Vec<Task>,
  pub speed: Speed,
}

impl Player {
  pub fn new(uuid: UUID, name: String, color: Color) -> Player {
    let starting_position_seed: f64 = rand::random();
    Player {
      name,
      uuid,
      color,
      dead: false,
      position: Position {
        x: 275.0 + (100.0 * (starting_position_seed * 2.0 * std::f64::consts::PI).sin()),
        y: 275.0 + (100.0 * (starting_position_seed * 2.0 * std::f64::consts::PI).cos()),
      },
      impostor: false,
      // 6 random tasks
      tasks: vec![],
      speed: Speed { dx: 0.0, dy: 0.0 },
    }
  }
}

#[derive(Clone, Copy, Serialize, Deserialize, Debug, PartialEq)]
pub struct DeadBody {
  pub color: Color,
  pub position: Position,
}

#[derive(Clone, Copy, Eq, PartialEq, Debug, Serialize, Deserialize)]
pub enum GameStatus {
  Connecting,
  Lobby,
  Playing,
  Won(Team),
  Disconnected,
}

impl GameStatus {
  pub fn finished(self) -> bool {
    match self {
      GameStatus::Connecting => false,
      GameStatus::Lobby => false,
      GameStatus::Playing => false,
      GameStatus::Won(_) => true,
      GameStatus::Disconnected => true,
    }
  }
}

#[derive(Clone, Copy, Eq, PartialEq, Debug, Serialize, Deserialize)]
pub enum Team {
  Crew,
  Impostors,
}<|MERGE_RESOLUTION|>--- conflicted
+++ resolved
@@ -16,21 +16,15 @@
   pub bodies: Vec<DeadBody>,
 }
 
-<<<<<<< HEAD
-impl Default for game_state::Game {
+impl Default for GameState {
   fn default() -> Self {
     Self::new()
   }
 }
 
-impl Game {
-  pub fn new() -> Game {
-    Game {
-=======
 impl GameState {
-  pub fn new(players: BTreeMap<UUID, Player>) -> GameState {
+  pub fn new() -> Self {
     GameState {
->>>>>>> dcbb7f95
       status: GameStatus::Connecting,
       speed: 2.0,
       task_distance: 32.0,

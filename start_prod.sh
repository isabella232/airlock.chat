--- conflicted
+++ resolved
@@ -8,25 +8,11 @@
 fi
 
 echo "Building client..."
-<<<<<<< HEAD
-<<<<<<< HEAD
-(cd client && wasm-pack build --release && cd ../www && npm run build)
-cp -r www/dist server/dist
-gzip -9 server/dist/*
-echo "Client built, building and starting server..."
-(cd server && cargo run --bin prod --release)
-=======
-(cd client && wasm-pack build && cd ../www && npm run build)
-echo "Client built, building the server..."
-(cd server && cargo build)
-=======
 (cd client && wasm-pack build --release && cd ../www && npm run build)
 rm -rf server/dist
 cp -r www/dist server/dist
 gzip -9 server/dist/*
-echo "Client built, building server..."
+echo "Client built, building the server..."
 (cd server && cargo build --release)
->>>>>>> d6880f58
 
-echo "Actually starting the prod server is still manual because it binds to port 80..."
->>>>>>> main+echo "Actually starting the prod server is still manual because it binds to port 80..."